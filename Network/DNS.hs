--- conflicted
+++ resolved
@@ -56,8 +56,4 @@
 import Network.DNS.Utils
 
 -- $setup
-<<<<<<< HEAD
--- >>> import qualified Data.ByteString.Char8
-=======
--- >>> :set -XOverloadedStrings
->>>>>>> c90241d1
+-- >>> import qualified Data.ByteString.Char8